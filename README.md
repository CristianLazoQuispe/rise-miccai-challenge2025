<<<<<<< HEAD
# RISE-MICCAI LISA 2025: Hippocampus Segmentation

Two-stage cascade deep learning pipeline for 3D hippocampus segmentation in ultra-low-field neonatal MRI.

![Pipeline Architecture](images/pipeline.png)

## Quick Start

### Installation
```bash
git clone https://github.com/yourusername/rise-miccai-lisa2025.git
cd rise-miccai-lisa2025
pip install -r requirements.txt
```

### Training
```bash
python download_data.py
python train.py \
  --model_name eff-b2 \
  --root_dir ./models/exp1 \
  --num_epochs 150 \
  --num_folds 5 \
  --batch_size 2 \
  --dim 192 \
  --device cuda:0
```

### Inference
```bash
# 1. Create test CSV
python csv_creation.py --val_path_dir /input --path_results ./results/

# 2. Run inference
python inference_cascade.py \
  --test_csv ./results/preprocessed_data/df_test.csv \
  --models_dir ./models/exp1/fold_models \
  --output_dir ./predictions \
  --model_name eff-b2 \
  --dim 192 \
  --use_tta 1
```

## Docker Usage

### Build & Run
```bash
# Build
docker build -t rise_task2:latest .

# Development
docker compose run --rm dev bash

# Production
docker compose up run
```

### Synapse Submission
```bash
# 1. Tag
docker tag rise_task2:latest docker.synapse.org/SYN_ID/rise_task2:v1.0

# 2. Login
docker login docker.synapse.org

# 3. Push
docker push docker.synapse.org/SYN_ID/rise_task2:v1.0

# 4. Test locally
docker run --rm \
  -v /path/to/input:/input:ro \
  -v /path/to/output:/output:rw \
  docker.synapse.org/SYN_ID/rise_task2:v1.0
```

## Key Features
- **Cascade architecture**: Base model (ROI detection) + Fine model (refinement)
- **3-class segmentation**: Background (0), Left hippocampus (1), Right hippocampus (2)
- **TTA with safe flips**: Preserves laterality
- **5-fold cross-validation**: Group-wise splitting
- **Post-processing**: Morphological operations + component filtering

## Requirements
- GPU: NVIDIA with 4GB+ VRAM
- CUDA: 11.7+
- Python: 3.8+

## License
=======
# RISE-MICCAI LISA 2025: Hippocampus Segmentation

Two-stage cascade deep learning pipeline for 3D hippocampus segmentation in ultra-low-field neonatal MRI.

## Quick Start

### Installation
```bash
git clone https://github.com/CristianLazoQuispe/rise-miccai-lisa2025.git
cd rise-miccai-lisa2025
pip install -r requirements.txt
```

### Training
```bash
python 0_train.py \
  --model_name eff-b2 \
  --root_dir ./models/exp1 \
  --num_epochs 150 \
  --num_folds 5 \
  --batch_size 2 \
  --dim 192 \
  --device cuda:0
```

### Inference
```bash
# 1. Create test CSV
python 1_csv_creation.py --val_path_dir /input --path_results ./results/

# 2. Run inference
python 2_inference_cascade.py \
  --test_csv ./results/preprocessed_data/df_test.csv \
  --models_dir ./models/exp1/fold_models \
  --output_dir ./predictions \
  --model_name eff-b2 \
  --dim 192 \
  --use_tta 1
```

## Docker Usage

### Build & Run
```bash
# Build
docker build -t rise_task2:latest .

# Development
docker compose run --rm dev bash

# Production
docker compose up run
```

### Synapse Submission
```bash
# 1. Tag
docker tag rise_task2:latest docker.synapse.org/SYN_ID/rise_task2:v1.0

# 2. Login
docker login docker.synapse.org

# 3. Push
docker push docker.synapse.org/SYN_ID/rise_task2:v1.0

# 4. Test locally
docker run --rm \
  -v /path/to/input:/input:ro \
  -v /path/to/output:/output:rw \
  docker.synapse.org/SYN_ID/rise_task2:v1.0
```

## Key Features
- **Cascade architecture**: Base model (ROI detection) + Fine model (refinement)
- **3-class segmentation**: Background (0), Left hippocampus (1), Right hippocampus (2)
- **TTA with safe flips**: Preserves laterality
- **5-fold cross-validation**: Group-wise splitting
- **Post-processing**: Morphological operations + component filtering

## Requirements
- GPU: NVIDIA with 4GB+ VRAM
- CUDA: 11.7+
- Python: 3.8+

## License
>>>>>>> 83f98786
MIT<|MERGE_RESOLUTION|>--- conflicted
+++ resolved
@@ -1,4 +1,3 @@
-<<<<<<< HEAD
 # RISE-MICCAI LISA 2025: Hippocampus Segmentation
 
 Two-stage cascade deep learning pipeline for 3D hippocampus segmentation in ultra-low-field neonatal MRI.
@@ -9,7 +8,7 @@
 
 ### Installation
 ```bash
-git clone https://github.com/yourusername/rise-miccai-lisa2025.git
+git clone https://github.com/CristianLazoQuispe/rise-miccai-lisa2025.git
 cd rise-miccai-lisa2025
 pip install -r requirements.txt
 ```
@@ -87,91 +86,4 @@
 - Python: 3.8+
 
 ## License
-=======
-# RISE-MICCAI LISA 2025: Hippocampus Segmentation
-
-Two-stage cascade deep learning pipeline for 3D hippocampus segmentation in ultra-low-field neonatal MRI.
-
-## Quick Start
-
-### Installation
-```bash
-git clone https://github.com/CristianLazoQuispe/rise-miccai-lisa2025.git
-cd rise-miccai-lisa2025
-pip install -r requirements.txt
-```
-
-### Training
-```bash
-python 0_train.py \
-  --model_name eff-b2 \
-  --root_dir ./models/exp1 \
-  --num_epochs 150 \
-  --num_folds 5 \
-  --batch_size 2 \
-  --dim 192 \
-  --device cuda:0
-```
-
-### Inference
-```bash
-# 1. Create test CSV
-python 1_csv_creation.py --val_path_dir /input --path_results ./results/
-
-# 2. Run inference
-python 2_inference_cascade.py \
-  --test_csv ./results/preprocessed_data/df_test.csv \
-  --models_dir ./models/exp1/fold_models \
-  --output_dir ./predictions \
-  --model_name eff-b2 \
-  --dim 192 \
-  --use_tta 1
-```
-
-## Docker Usage
-
-### Build & Run
-```bash
-# Build
-docker build -t rise_task2:latest .
-
-# Development
-docker compose run --rm dev bash
-
-# Production
-docker compose up run
-```
-
-### Synapse Submission
-```bash
-# 1. Tag
-docker tag rise_task2:latest docker.synapse.org/SYN_ID/rise_task2:v1.0
-
-# 2. Login
-docker login docker.synapse.org
-
-# 3. Push
-docker push docker.synapse.org/SYN_ID/rise_task2:v1.0
-
-# 4. Test locally
-docker run --rm \
-  -v /path/to/input:/input:ro \
-  -v /path/to/output:/output:rw \
-  docker.synapse.org/SYN_ID/rise_task2:v1.0
-```
-
-## Key Features
-- **Cascade architecture**: Base model (ROI detection) + Fine model (refinement)
-- **3-class segmentation**: Background (0), Left hippocampus (1), Right hippocampus (2)
-- **TTA with safe flips**: Preserves laterality
-- **5-fold cross-validation**: Group-wise splitting
-- **Post-processing**: Morphological operations + component filtering
-
-## Requirements
-- GPU: NVIDIA with 4GB+ VRAM
-- CUDA: 11.7+
-- Python: 3.8+
-
-## License
->>>>>>> 83f98786
 MIT